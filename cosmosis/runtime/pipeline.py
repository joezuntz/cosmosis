--- conflicted
+++ resolved
@@ -18,12 +18,8 @@
 import numpy as np
 import time
 import collections
-<<<<<<< HEAD
-import ConfigParser
 import warnings
-=======
 import configparser
->>>>>>> 8dbc983a
 import traceback
 import signal
 from . import utils
@@ -342,44 +338,33 @@
                                        "modules", "").split()
         base_directory = self.base_directory()
 
-<<<<<<< HEAD
-        self.quiet = self.options.getboolean(PIPELINE_INI_SECTION, "quiet", True)
-        self.debug = self.options.getboolean(PIPELINE_INI_SECTION, "debug", False)
-        self.timing = self.options.getboolean(PIPELINE_INI_SECTION, "timing", False)
-        self.shortcut = self.options.get(PIPELINE_INI_SECTION, "shortcut", "")
-        self.shortcut_data = None
-        self.do_fast_slow = self.options.getboolean(PIPELINE_INI_SECTION, "fast_slow", False)
-        if self.do_fast_slow and self.shortcut:
-            sys.stderr.write("Warning: you have the fast_slow and shortcut options both set, and we can only do one of those at once (we will do shortcut)\n")
-            self.do_fast_slow = False
-        if self.shortcut and not self.shortcut in module_list:
-            raise ValueError("You set the parameter shortcut=''.  The value should be one of the modules in the modules=... list.")
-        self.slow_subspace_cache = None #until set in method
-        # initialize modules
-        self.modules = []
-        if load and PIPELINE_INI_SECTION in self.options.sections():
-=======
+
         self.quiet = self.options.getboolean(PIPELINE_INI_SECTION, "quiet", fallback=True)
         self.debug = self.options.getboolean(PIPELINE_INI_SECTION, "debug", fallback=False)
         self.timing = self.options.getboolean(PIPELINE_INI_SECTION, "timing", fallback=False)
         shortcut = self.options.get(PIPELINE_INI_SECTION, "shortcut", fallback="")
-        if shortcut=="": shortcut=None
+        if shortcut=="":
+            shortcut=None
+
+        self.do_fast_slow = self.options.getboolean(PIPELINE_INI_SECTION, "fast_slow", fallback=False)
+        if self.do_fast_slow and self.shortcut:
+            sys.stderr.write("Warning: you have the fast_slow and shortcut options both set, and we can only do one of those at once (we will do shortcut)\n")
+            self.do_fast_slow = False
+        self.slow_subspace_cache = None #until set in method
 
         # initialize modules
         self.modules = []
+        self.has_run = False
+
         if load and PIPELINE_INI_SECTION in self.options.sections():
             module_list = self.options.get(PIPELINE_INI_SECTION,
                                            "modules", fallback="").split()
->>>>>>> 8dbc983a
-
             self.modules = [
                 module.Module.from_options(module_name,self.options,base_directory)
                 for module_name in module_list
             ]
 
-<<<<<<< HEAD
-        self.has_run = False
-=======
+
             self.shortcut_module=0
             self.shortcut_data=None
             if shortcut is not None:
@@ -392,7 +377,6 @@
                     print("You set a shortcut in the pipeline but it was the first module.")
                     print("It will make no difference.")
                 self.shortcut_module = index
->>>>>>> 8dbc983a
 
 
 
@@ -627,16 +611,15 @@
                         sys.stderr.write("Setting debug=T in [pipeline] might help.\n")
                 return None
 
-<<<<<<< HEAD
             # If we are using a fast/slow split (and we are not already running on a cached subset)
             # Then see if it wants to cache these results
             if self.slow_subspace_cache and first_module==0:
                 self.slow_subspace_cache.next_module_results(module_number, data_package)
-=======
-            if self.shortcut_module and first and module_number==self.shortcut_module-1:
+
+            # Alternatively we will do the shortcut thing
+            elif self.shortcut_module and not self.has_run and module_number==self.shortcut_module-1:
                 print("Saving shortcut data")
                 self.shortcut_data = data_package.clone()
->>>>>>> 8dbc983a
 
         if self.timing:
             end_time = time.time()
