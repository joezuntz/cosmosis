--- conflicted
+++ resolved
@@ -19,38 +19,6 @@
         be actioned (they will be regarded as comments, but still delineate
         sections).
     """
-<<<<<<< HEAD
-    def read(self, filenames):
-        """Read and parse a filename or a list of filenames.
-
-        Files that cannot be opened are silently ignored; this is
-        designed so that you can specify a list of potential
-        configuration file locations (e.g. current directory, user's
-        home directory, systemwide directory), and all existing
-        configuration files in the list will be read.  A single
-        filename may also be given.
-
-        Return list of successfully read files.
-
-        COSMOSIS OVERRIDE: Allow file-like objects
-        """
-        if isinstance(filenames, basestring):
-            filenames = [filenames]
-        read_ok = []
-        for filename in filenames:
-            if hasattr(filename, 'read'):
-                fp = filename
-            else:
-                try:
-                    fp = open(filename)
-                except IOError:
-                    continue
-            self._read(fp, filename)
-            fp.close()
-            read_ok.append(filename)
-        return read_ok
-=======
->>>>>>> c554bf21
 
     def _read(self, fp, fpname):
         """Parse a sectioned setup file.
@@ -174,7 +142,7 @@
         # default read behavior is to ignore unreadable files which
         # is probably not what we want here
         if filename is not None:
-            if isinstance(filename, basestring) and not os.path.exists(filename):
+            if not os.path.exists(filename):
                 raise IOError("Unable to open configuration file %s." % (filename, ))
             self.read(filename)
 
