<<<<<<< HEAD
from __future__ import print_function
from builtins import object
=======
#coding: utf-8

u"""Definition of :class:`Module`."""


>>>>>>> 2e20686c
import os
import ctypes
import sys
import numpy as np

from cosmosis.datablock import option_section

MODULE_TYPE_EXECUTE_SIMPLE = "execute"
MODULE_TYPE_EXECUTE_CONFIG = "execute_config"
MODULE_TYPE_SETUP = "setup"
MODULE_TYPE_CLEANUP = "cleanup"

MODULE_LANG_PYTHON = "python"
MODULE_LANG_DYLIB = "dylib"



class SetupError(Exception):

    u"""Tenuous distinction between generic error and :class:`Module` configuration error.

    :class:`SetupError`, :class:`ValueError` and the generic
    :class:`Exception` should be regarded as synonyms in the context of
    the :class:`Module` class: all indicate some basic problem in the
    .ini files.
"""

    pass



class Module(object):

    u"""Interface to user-defined components of computational pipelines.

    To alleviate confusion, distinguish in your mind the notion of
    :class:`Module` as a cosmosis Module (capital ‘M’ for distinction) as
    opposed to a Python module!

    A :class:`Module` represents a single discrete step in an overall 
    computational pipelinem consuming some inputs from and providing some
    outputs to a :class:`DataBlock`.

    :class:`Module`s are made from either a python file or a shared library,
    and must have a setup function, to be run once when the module is first
    created, and an execute function, to be run whenever a new calculation 
    is to be computed.
    
    This Python class manages the lifetime of a Module, 
    and provides a high-level interface to the module to the rest of the application.

    Unless you are doing something fairly complicated you are unlikely to use
    a module in your own scripts - more generally you would use a :class:`Pipeline`,
    which collects a sequence of modules together.

    The Module /setup/ function, if present, takes in a configuration
    :class:`DataBlock` object (it will find the moduleʼs parameters in a “module_options”
    section), and may return some object which will subsequently be passed
    to the Moduleʼs /execute/ function.

    The /execute/ function itself (which MUST be present in the linked
    library) is also called with a :class:`DataBlock`, and if /setup/
    provided data back to the wrapper, then the /execute/ function MUST
    accept this type of object as its second argument.

    The optional /cleanup/ function is also passed the /setup/ʼs `data` object
    (only), and so may free any resources which that object clings on to.

    """

    def __init__(self, module_name, file_path,
                 setup_function="setup", execute_function="execute",
                 cleanup_function="cleanup", rootpath="."):
        u"""Create an object of type `module_name` from dynamic load library at `file_path`, with interface specified by the `*_function`s.

        The `rootpath` is the directory to search for the linkable
        library.

        Note how `self.*_function`s start out as strings and then become
        executable function objects as the initialization
        progresses—except for `execute_function which is not loaded until
        :func:`setup is called.

        """
        self.name = module_name

        self.setup_function = setup_function
        self.execute_function = execute_function
        self.cleanup_function = cleanup_function

        # identify module filename
        filename = file_path
        if not os.path.isabs(filename):
            filename = os.path.join(rootpath, filename)
        self.filename = filename

        self.library, language = Module.load_library(filename)
        self.is_python = (language == MODULE_LANG_PYTHON)

        # attempt to load setup and cleanup functions
        self.setup_function = Module.load_function(self.library,
                                                   setup_function,
                                                   MODULE_TYPE_SETUP)
        self.cleanup_function = Module.load_function(self.library,
                                                     cleanup_function,
                                                     MODULE_TYPE_CLEANUP)



    def copy_section_to_module_options(self, config):
        u"""Re-compose the ‘module_options’ section of `config`.

        Remove an existing ‘module_options’ section of `config`, and
        replace it by scanning the entire `config`uration for keys under
        a section named after us and copying their values into a new
        ‘module_options’ section.

        This is done to help the implementation of the module deal with
        its configuration in a generic way, i.e. all modules can simply
        refer to `module_options` for their parameters.

        """
        if config.has_section(option_section):
            config._delete_section(option_section)
        for (section, name) in config.keys(self.name):
            config[option_section, name] = config[section, name]



    def setup(self, config, quiet=True):
        u"""Call the /Module/ constructor.

        This method also pulls in the `execute_function` from the linked
        library.

        This function MUST be run after object initialization and before
        any other action takes place.

        """
        self.copy_section_to_module_options(config)
        if not self.is_python:
            config = config._ptr

        if self.setup_function:
            if not quiet:
                print('-- Setting up module %s --' % (self.name))
            self.data = self.setup_function(config)
        else:
            self.data = None

        if self.data is not None:
            module_type = MODULE_TYPE_EXECUTE_CONFIG
        else:
            module_type = MODULE_TYPE_EXECUTE_SIMPLE

        self.execute_function = Module.load_function(self.library,
                                                     self.execute_function,
                                                     module_type)
        if self.execute_function is None:
            raise ValueError("Could not find a function 'execute' in module ‘"
                                 +  self.name + "’")
        


    def execute(self, data_block):
        u"""Run the /execute/ function and return whatever it does.

        If the /setup/ function provided some data object, this will be
        passed to the /execute/ function as a second argument.

        """
        if not self.is_python:
            data_block = data_block._ptr
        if self.data is not None:
            return self.execute_function(data_block, self.data)
        else:
            return self.execute_function(data_block)



    def cleanup(self):
        u"""Run the /cleanup/ function.

        If the /setup/ function provided a data object, this will be
        passed to /cleanup/.

        """
        if self.cleanup_function:
            self.cleanup_function(self.data)



    def __str__(self):
        u"""Return the `name` of this Module."""
        return self.name



    @staticmethod
    def load_library(filepath):
        u"""Whatever kind of file is at `filepath`, try to load it into memory.

        This is really two different functions discriminated by the
        extension on `filepath`: ‘.so’ or ‘.dylib’ will be linked as a
        C-interfaced runtime loadable library, and anything else will be
        taken as a Python module.

        """

        if filepath.endswith('so') or filepath.endswith('dylib'):
            language = MODULE_LANG_DYLIB
            try:
                library = ctypes.cdll.LoadLibrary(filepath)
            except OSError as error:
                exists = os.path.exists(filepath)
                if exists:
                    raise SetupError("You specified a path %s for a module. "
                                     "File exists, but could not be opened. "
                                     "Error was %s" % (filepath, error))
                else:
                    raise SetupError("You specified a path %s for a module. "
                                     "File does not exist.  Error was %s" %
                                     (filepath, error))
        else:
            language = MODULE_LANG_PYTHON
            dirname, filename = os.path.split(filepath)
            # allows .pyc and .py modules to be used
            impname, ext = os.path.splitext(filename)
            sys.path.insert(0, dirname)
            try:
                library = __import__(impname)
            except ImportError as error:
                raise SetupError("You specified a path %s for a module. "
                                 "I looked for a python module there but "
                                 "was unable to load it.  Error was %s" %
                                 (filepath, error))
            sys.path.pop(0)

        return library, language



    @staticmethod
    def load_function(library, function_name,
                      module_type=MODULE_TYPE_EXECUTE_SIMPLE):
        u"""Load a Moduleʼs function from a shared library."""
        function = getattr(library, function_name, None)
        if not function:
            function = getattr(library, function_name + "_", None)

        if function:
            if module_type == MODULE_TYPE_EXECUTE_SIMPLE:
                function.argtypes = [ctypes.c_voidp]
                function.restype = ctypes.c_int
            elif module_type == MODULE_TYPE_EXECUTE_CONFIG:
                function.argtypes = [ctypes.c_voidp, ctypes.c_voidp]
                function.restype = ctypes.c_int
            elif module_type == MODULE_TYPE_SETUP:
                function.argtypes = [ctypes.c_voidp]
                function.restype = ctypes.c_voidp
            elif module_type == MODULE_TYPE_CLEANUP:
                function.argtypes = [ctypes.c_voidp]
                function.restype = ctypes.c_int
            else:
                raise ValueError("Unknown module type passed to load_interface")
        return function



    @classmethod
    def from_options(cls,module_name,options,root_directory=None):
        u"""The real class constructor.  Return a :class:`Module` based on the contents of user `options`.

        Use the contents of the `module_name` section of the `options` to
        construct a new Module wrapper.

        If `root_directory` (the place to look for Module implementation
        files and maybe associated static data files) is not specified,
        then either the environment variable ‘COSMOSIS_SRC_DIR’ will be
        used, or else the current working directory.

        """
        if root_directory is None:
            root_directory = os.environ.get("COSMOSIS_SRC_DIR", ".")

        filename = cls.find_module_file(root_directory,
                                        options.get(module_name, "file"))

        # identify relevant functions
<<<<<<< HEAD
        setup_function = options.get(module_name,
                                      "setup", fallback="setup")
        exec_function = options.get(module_name,
                                     "function", fallback="execute")
        cleanup_function = options.get(module_name,
                                        "cleanup", fallback="cleanup")
=======
        setup_function   = options.get (module_name, "setup",    "setup"  )
        exec_function    = options.get (module_name, "function", "execute")
        cleanup_function = options.get (module_name, "cleanup",  "cleanup")
>>>>>>> 2e20686c

        m = cls(module_name, filename,
                setup_function, exec_function, cleanup_function,
                root_directory)

        return m



    @staticmethod
    def find_module_file(base_directory, path):
        u"""Find a module file, which is assumed to be either absolute or relative to COSMOSIS_SRC_DIR."""
        return os.path.join(base_directory, path)<|MERGE_RESOLUTION|>--- conflicted
+++ resolved
@@ -1,13 +1,10 @@
-<<<<<<< HEAD
+#coding: utf-8
+
+u"""Definition of :class:`Module`."""
+
 from __future__ import print_function
 from builtins import object
-=======
-#coding: utf-8
-
-u"""Definition of :class:`Module`."""
-
-
->>>>>>> 2e20686c
+
 import os
 import ctypes
 import sys
@@ -253,7 +250,7 @@
     @staticmethod
     def load_function(library, function_name,
                       module_type=MODULE_TYPE_EXECUTE_SIMPLE):
-        u"""Load a Moduleʼs function from a shared library."""
+        u"""Load a Module's functions from a shared library."""
         function = getattr(library, function_name, None)
         if not function:
             function = getattr(library, function_name + "_", None)
@@ -297,18 +294,9 @@
                                         options.get(module_name, "file"))
 
         # identify relevant functions
-<<<<<<< HEAD
-        setup_function = options.get(module_name,
-                                      "setup", fallback="setup")
-        exec_function = options.get(module_name,
-                                     "function", fallback="execute")
-        cleanup_function = options.get(module_name,
-                                        "cleanup", fallback="cleanup")
-=======
-        setup_function   = options.get (module_name, "setup",    "setup"  )
-        exec_function    = options.get (module_name, "function", "execute")
-        cleanup_function = options.get (module_name, "cleanup",  "cleanup")
->>>>>>> 2e20686c
+        setup_function = options.get(module_name, "setup", fallback="setup")
+        exec_function = options.get(module_name, "function", fallback="execute")
+        cleanup_function = options.get(module_name, "cleanup", fallback="cleanup")
 
         m = cls(module_name, filename,
                 setup_function, exec_function, cleanup_function,
