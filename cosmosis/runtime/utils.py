#coding: utf-8


u"""Definition of `everythingisnan`, :class:`ParseExtraParameters`, :func:`mkdir`, :class:`Timer`, :func:`symmetrized_matrix` and :func:`symmetric_positive_definite_inverse`."""

from __future__ import print_function
from builtins import object

import numpy as np
import argparse
import os
import errno
from timeit import default_timer
import sys
from contextlib import contextmanager
import tempfile
import subprocess



class EverythingIsNan(object):

    u"""An object which, when iterated over or indexed directly, always returns NumPyʼs `np.nan` as a value."""
    
    def __getitem__(self, param):
        u"""Just return NaN."""
        return np.nan


everythingIsNan = EverythingIsNan()



class ParseExtraParameters(argparse.Action):

    u"""Extended command-line argument parser :class:`Action` which knows how to read arguments of the form ‘section.name=value’."""

    def __call__(self, parser, args, values, option_string=None):
        if getattr(args, self.dest, self.default) is not None:
            parser.error(option_string + " appears several times")
        result = {}
        for arg in values:
            section, param_value = arg.split('.',1)
            param,value = param_value.split('=',1)
            result[(section,param)] = value
        setattr(args, self.dest, result)



def mkdir(path):
    u"""Ensure that all the components in the `path` exist in the file system.

    If there is a file in the file system blocking the creation of a
    directory there, a :class:`ValueError` will be raised.  Any other
    problem will raise an underlying `os` exception.

    """
    #This is much nicer in python 3.
    # Avoid trying to make an empty path
    if not path.strip():
        return
    try:
        os.makedirs(path)
    except OSError as error:
        if error.errno == errno.EEXIST:
            if os.path.isdir(path):
                #error is that dir already exists; fine - no error
                pass
            else:
                #error is that file with name of dir exists already
                raise ValueError("Tried to create dir %s but file with name exists already"%path)
        elif error.errno == errno.ENOTDIR:
            #some part of the path (not the end) already exists as a file 
            raise ValueError("Tried to create dir %s but some part of the path already exists as a file"%path)
        else:
            #Some other kind of error making directory
            raise


class Timer(object):
    u"""Object to be use with `with` instruction, so that when enclosed code completes a message will appear with the elapsed wall-clock time."""
    def __init__(self, msg):
        u"""Set `msg` as a label which identifies the code block being timed."""
        self.msg = msg

    def __enter__(self):
        u"""Start the timer running."""
        self.start = default_timer()
        return self

    def __exit__(self, *args):
        u"""Print out the elapsed time."""
        interval = default_timer() - self.start
        print("Time taken by step '{}': {}".format(self.msg, interval))



def symmetrized_matrix(U):
    u"""Return a new matrix like `U`, but with upper-triangle elements copied to lower-triangle ones."""
    M = U.copy()
    inds = np.triu_indices_from(M,k=1)
    M[(inds[1], inds[0])] = M[inds]
    return M



def symmetric_positive_definite_inverse(M):
    u"""Compute the inverse of a symmetric positive definite matrix `M`.

    A :class:`ValueError` will be thrown if the computation cannot be
    completed.

    """
    import scipy.linalg
    U,status = scipy.linalg.lapack.dpotrf(M)
    if status != 0:
        raise ValueError("Non-symmetric positive definite matrix")
    M,status = scipy.linalg.lapack.dpotri(U)
    if status != 0:
        raise ValueError("Error in Cholesky factorization")
    M = symmetrized_matrix(M)
    return M

# These parts from:
# https://stackoverflow.com/questions/4675728/redirect-stdout-to-a-file-in-python

def fileno(file_or_fd):
    fd = getattr(file_or_fd, 'fileno', lambda: file_or_fd)()
    if not isinstance(fd, int):
        raise ValueError("Expected a file (`.fileno()`) or a file descriptor")
    return fd

@contextmanager
def stdout_redirected(to=os.devnull, stdout=None):
    if stdout is None:
       stdout = sys.stdout

    stdout_fd = fileno(stdout)
    # copy stdout_fd before it is overwritten
    #NOTE: `copied` is inheritable on Windows when duplicating a standard stream
    with os.fdopen(os.dup(stdout_fd), 'wb') as copied: 
        stdout.flush()  # flush library buffers that dup2 knows nothing about
        try:
            os.dup2(fileno(to), stdout_fd)  # $ exec >&to
        except ValueError:  # filename
            with open(to, 'wb') as to_file:
                os.dup2(to_file.fileno(), stdout_fd)  # $ exec > to
        try:
            yield stdout # allow code to be run with the redirected stdout
        finally:
            # restore stdout to its previous value
            #NOTE: dup2 makes stdout_fd inheritable unconditionally
            stdout.flush()
            os.dup2(copied.fileno(), stdout_fd)  # $ exec >&copied







def read_comment_section(filename):
    """Pull out the comments section from the top of a chain file"""
    lines = []
    for line in open(filename):
        if not line.startswith('#'):
            break
        lines.append(line)
    return lines


def extract_section(lines, section):
    """Extract the PARAMS, VALUES, or PRIORS section from a group
    of comment lines from a chain file"""
    start = "## START_OF_{}_INI".format(section).upper()
    end = "## END_OF_{}_INI".format(section).upper()
    in_section = False
    output_lines = []
    for line in lines:
        if line.startswith(start):
            in_section = True
            continue
        elif line.startswith(end):
            break
        elif in_section:
            output_lines.append(line[3:])
    return output_lines

def save_section(lines, section, prefix):
    """Save a group of lines to a file"""
    filename = "{}_{}.ini".format(prefix, section)
    open(filename,'w').writelines(lines)

def extract_params(chain, prefix):
    """ Extract the parameters, values, and priors files from file "chain"
    and save them to prefix_params.ini etc. """
    lines = read_comment_section(chain)

    for section in ['params', 'values', 'priors']:
        section_lines = extract_section(lines, section)
        save_section(section_lines, section, prefix)


def tempdir_safe_docker():
    # Under python3 TemporaryDirectory is in the tempfile
    # standard library package.
    # Under python2 the backports.tempfile package is required.
    # It can be pip installed.
    try:
        TemporaryDirectory = tempfile.TemporaryDirectory
    except AttributeError:
        try:
            import backports.tempfile
            TemporaryDirectory = backports.tempfile.TemporaryDirectory
        except ImportError:
            raise ImportError("In python 2 the PriorFunction code "+
                "requires you to install backports.tempfile.  It can be done with pip")

    return TemporaryDirectory()


class PriorFunction(object):
    def __init__(self, chain_filename):
        "Build a prior function from an input chain file"
        import cosmosis.runtime.parameter


        # Read the parameter files to temporary files
        # they will be deleted afterwards
        with tempdir_safe_docker() as tmpdir:
            dirname = tmpdir + os.path.sep
            extract_params(chain_filename, dirname+"tmp")

            # Load in the extracter parameters, including their priors
            self.all_params = cosmosis.runtime.parameter.Parameter.load_parameters(
                dirname+'tmp_values.ini',
                priors_files=[dirname+'tmp_priors.ini'])

        # Pull out the priors from the parameters
        self.all_priors = [p.prior for p in self.all_params]
        self.varied_priors = [p.prior for p in self.all_params if p.is_varied()]

    def _evaluate(self, p_in, priors):
        # Internal method
        # Convert to 2D array
        p = np.atleast_2d(p_in)

        #Check shape of array
        if not p.shape[1]==len(priors):
            raise ValueError("Wrong dimension in evaluate_all")
        # Number of samples
        n = p.shape[0]
        # Output value
        logp = np.zeros(n)
        # Loop through samples and then through parameters
        # in that sample.
        for i,p_i in enumerate(p):
            logp_i = 0.0
            for x, prior in zip(p_i, priors):
                logp_i += prior(x)  # Calling a prior returns log(P(x))
            logp[i] = logp_i
        return logp

    def evaluate_p(self, p_in):
        """
        Evaluate P(x) of the varied parameters.
        p_in is a 1D array if length nparam
        or a 2D array of shape (nsample, nparam)
        """
        return np.exp(self.evaluate_logp(p_in))

    def evaluate_p_all(self, p_in):
        """
        Evaluate log(P(x)) of all the parameters, including fixed ones.
        p_in is a 1D array if length nparam
        or a 2D array of shape (nsample, nparam)
        """
        return np.exp(self.evaluate_logp_all(p_in))

    def evaluate_logp(self, p_in):
        """
        Evaluate log(P(x)) of the varied parameters.
        p_in is a 1D array if length nparam
        or a 2D array of shape (nsample, nparam)
        """
        return self._evaluate(p_in, self.varied_priors)

    def evaluate_logp_all(self, p_in):
        """
        Evaluate log(P(x)) of all the parameters, including fixed ones.
        p_in is a 1D array if length nparam
        or a 2D array of shape (nsample, nparam)
        """
        return self._evaluate(p_in, self.all_priors)


def get_git_revision(directory):
    # Turn e.g. $COSMOSIS_SRC_DIR into a proper path
    directory = os.path.expandvars(directory)
    if not os.path.isdir(directory):
        return ""
    # this git command gives the current commit ID of the
    # directory it is run from
    cmd = "git rev-parse HEAD".split()

    # run, capturing stderr and stdout to read the hash from
    p = subprocess.Popen(cmd, stderr=subprocess.STDOUT, stdout=subprocess.PIPE,
<<<<<<< HEAD
        cwd=directory, encoding='utf-8')
=======
        cwd=directory)
>>>>>>> 82bdcb95

    # Read stdout.  Discard stderr, which will be None
    rev, _ = p.communicate()

    # If there are any errors then we ignore everything
    if p.returncode:
        return ""
    # There shouldn't be any newlines here, but in case there are in future
    # we replace them with spaces to avoid messing up output file formats
<<<<<<< HEAD
    return rev.strip().replace("\n", " ")
=======
    return rev.decode('utf-8').strip().replace("\n", " ")
>>>>>>> 82bdcb95
<|MERGE_RESOLUTION|>--- conflicted
+++ resolved
@@ -305,11 +305,7 @@
 
     # run, capturing stderr and stdout to read the hash from
     p = subprocess.Popen(cmd, stderr=subprocess.STDOUT, stdout=subprocess.PIPE,
-<<<<<<< HEAD
-        cwd=directory, encoding='utf-8')
-=======
         cwd=directory)
->>>>>>> 82bdcb95
 
     # Read stdout.  Discard stderr, which will be None
     rev, _ = p.communicate()
@@ -319,8 +315,4 @@
         return ""
     # There shouldn't be any newlines here, but in case there are in future
     # we replace them with spaces to avoid messing up output file formats
-<<<<<<< HEAD
-    return rev.strip().replace("\n", " ")
-=======
-    return rev.decode('utf-8').strip().replace("\n", " ")
->>>>>>> 82bdcb95
+    return rev.decode('utf-8').strip().replace("\n", " ")