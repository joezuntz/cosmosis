#!/usr/bin/env python
import sys
import configparser
import argparse
import os
import pdb
import cProfile
import contextlib
from .runtime.config import Inifile, CosmosisConfigurationError
from .runtime.pipeline import LikelihoodPipeline
from .runtime import mpi_pool
from .runtime import logs
from .runtime import process_pool
from .runtime.utils import ParseExtraParameters, stdout_redirected, import_by_path, under_over_line, underline, overline
from .samplers.sampler import Sampler, ParallelSampler, Hints
from . import output as output_module
from .runtime.handler import activate_segfault_handling
from .version import __version__
from .runtime import callbacks


RUNTIME_INI_SECTION = "runtime"


def demo_1_special (inifile):
    if "demo1.ini" in inifile:
        print("""
Congratulations: you have just run cosmosis demo one!

You can make plots of the outputs of this using this command:
    cosmosis-postprocess demos/demo1.ini -o outputs/demo1

Then you can try out the other demos...
... and read the information about plotting their output and what they are doing online.
Please get in touch with any problems, ideally by filing an Issue. Thanks!
""")


def demo_10_special(inifile):
    if   "demo10.ini" in inifile   and   not os.getenv ("HALOFIT", ""):
        print()
        print("Welcome to demo10!")
        print()
        print("**PLEASE NOTE**:")
        print()
        print("There are two flavours of this demo, selected through an ")
        print("environment variable called `HALOFIT'; this variable is not ")
        print("currently set, so we are giving it the value `takahashi'.")

        os.environ ["HALOFIT"] = "takahashi"



def demo_20a_special(inifile):
    if  "demo20a.ini" in inifile:
        print ()
        print ("You have completed demo20a, now run demo20b and compare")
        print ("results with demo5!")


    if   "demo20b.ini" in inifile   and   not os.path.isfile ("./demo20a.txt"):
        print(under_over_line("YOU MUST RUN demo20a BEFORE YOU CAN RUN demo20b.", chr='*'))

def sampler_main_loop(sampler, output, pool, is_root):
    # Run the sampler until convergence
    # which really means "finished" here - 
    # a sampler can "converge" just by reaching the 
    # limit of the number of samples it is allowed.
    if is_root:
        while not sampler.is_converged():
            sampler.callback(callbacks.SAMPLER_EXECUTING, {"sampler":sampler})
            sampler.execute()
            sampler.callback(callbacks.SAMPLER_EXECUTED, {"sampler":sampler})
            #Flush any output. This is to stop
            #a problem in some MPI cases where loads
            #of output is built up before being written.
            if output:
                output.flush()
        sampler.callback(callbacks.SAMPLER_CONVERGED, {"sampler":sampler})
        # If we are in parallel tell the other processors to end the 
        # loop and prepare for the next sampler
        if pool and sampler.is_parallel_sampler:
            pool.close()
    else:
        if sampler.is_parallel_sampler:
            sampler.callback(callbacks.SAMPLER_WORKING, {"sampler":sampler})
            sampler.worker()



def write_header_output(output, params, values, pipeline, values_override=None):
    # If there is an output file, save the ini information to
    # it as well.  We do it here since it's nicer to have it
    # after the sampler options that get written in sampler.config.
    # Create a buffer to store the output:
    output.comment("START_OF_PARAMS_INI")
    comment_wrapper = output.comment_file_wrapper()
    params.write(comment_wrapper)
    output.comment("END_OF_PARAMS_INI")
    # Do the same with the values file.
    # Unfortunately that means reading it in again;
    # if we ever refactor this bit we could eliminate that.
    if isinstance(values, Inifile):
        values_ini = values
    elif values is None:
        values_ini=Inifile(pipeline.values_filename, override=values_override)
    else:
        values_ini=values
    output.comment("START_OF_VALUES_INI")
    values_ini.write(comment_wrapper)
    output.comment("END_OF_VALUES_INI")

    # And the same with the priors
    output.comment("START_OF_PRIORS_INI")
    for priors_file in pipeline.priors_files:
        if isinstance(priors_file, Inifile):
            prior_ini = priors_file
        else:
            prior_ini=Inifile(priors_file)
        prior_ini.write(comment_wrapper)
    output.comment("END_OF_PRIORS_INI")

def setup_output(sampler_class, sampler_number, ini, pool, sample_methods, sample_method, resume, output):

    output_original = output

    needs_output = sampler_class.needs_output and \
       (pool is None or pool.is_master() or sampler_class.parallel_output)

    if not needs_output:
        return None

    if output_original is None:
        #create the output files and methods.
        try:
            output_options = dict(ini.items('output'))
        except configparser.NoSectionError:
            raise ValueError("ERROR:\nFor the sampler (%s) you chose in the [runtime] section of the ini file I also need an [output] section describing how to save results\n\n"%sample_method)
        #Additionally we tell the output here if
        #we are parallel or not.
        if (pool is not None) and (sampler_class.parallel_output):
            output_options['rank'] = pool.rank
            output_options['parallel'] = pool.size

        number_samplers = len(sample_methods)

        #Give different output filenames to the different sampling steps
        #Only change if this is not the last sampling step - the final
        #one retains the name in the output file.
        # Change, e.g. demo17.txt to demo17.fisher.txt
        if ("filename" in output_options) and (sampler_number<number_samplers-1):

            sampler_count = sample_methods.count(sample_method)
            filename = output_options['filename']
            filename, ext = os.path.splitext(filename)
            if sampler_count == 1:
                filename += '.' + sampler_class.name
                filename += ext
            else:
                sampler_repeat_index = 0
                for i in range(sampler_number):
                    if sample_methods[i] == sample_method:
                        sampler_repeat_index += 1
                filename += '.' + sampler_class.name + '.' + str(sampler_repeat_index)
                filename += ext
            output_options['filename'] = filename


        if ("filename" in output_options):
            print("* Saving output -> {}".format(output_options['filename']))

        #Generate the output from a factory
        output = output_module.output_from_options(output_options, resume)
    elif isinstance(output_original, output_module.OutputBase):
        output = output_original
    elif isinstance(output_original, str):
        if output_original == "astropy":
            output = output_module.AstropyOutput()
        elif output_original == "none":
            output = output_module.NullOutput()
        elif output_original == "in_memory":
            output = output_module.InMemoryOutput()
        else:
            raise ValueError(f"Unknown output option {output_original}")
    else:
        raise ValueError(f"Unknown output type {type(output_original)}")
        

    output.metadata("sampler", sample_method)

    return output


def run_cosmosis(ini, pool=None, pipeline=None, values=None, priors=None, override=None,
                 profile_mem=0, profile_cpu="", variables=None, only=None, output=None, callback=None):
    """
    Execute cosmosis.

    Parameters
    ----------
    ini: str, cosmosis.Inifile, or None
        The parameter file from which to build the cosmosis run. If set to a string the
        file is read from disc. If set to None, the other parameters must contain
        all the required CosmoSIS parameters.
    
    pool: None, cosmosis.MPIPool, or cosmosis.process_pool.Pool
        A pool object to enable multi-process parallel execution. If left as the default
        None then the code is run with a single process (though modules may still run
        using OpenMP parallelism).
    
    pipeline: None or cosmosis.LikelihoodPipeline
        If set, ignore the pipeline definition in the ini file and use this pipeline
        instead.
    
    values: None or dict[str, str]->str
        If set, ignore the numerical parameter values in the ini file and use these 
        instead.
    
    priors: None or dict[str, str]->str
        If set, ignore the prior values in the ini file and use these 
        instead. 

    override: None or dict[str, str]->str
        If set, override parameter values in the ini file from the dictionary.
    
    profile_mem: int
        If changed from the default zero value, print a memory profile every 
        profile_mem seconds.

    profile_cpu: str
        If changed from the default empty string, print CPU profile information
        and also save to the named file. If running in parallel, save to 
        {profile_cpu}.{rank}.
    
    variables: None or dict[str, str]->str
        If set, override variable values in the ini file from the dictionary.

    only: None or str
        If set, fix all the variable values except the one supplied.

    output: None or cosmosis.Output
        If set, use this output object to save the results. If not set, create
        an output object from the ini file.
    
    callback: None or callable
        If set, call this function whenever a range of different events occur.
        It should take two arguments, the first being a string describing the event
        type, and the second being a dictionary of additional information about the event.
    """
    no_subprocesses = os.environ.get("COSMOSIS_NO_SUBPROCESS", "") not in ["", "0"]

    if callback is None:
        callback = callbacks.null_callback

    smp = isinstance(pool, process_pool.Pool)

    # Load configuration.
    is_root = (pool is None) or pool.is_master()
    ini_is_str = isinstance(ini, str)
    ini_original = ini
    output_original = output
    ini = Inifile(ini, override=override, print_include_messages=is_root)

    pre_script = ini.get(RUNTIME_INI_SECTION, "pre_script", fallback="")
    post_script = ini.get(RUNTIME_INI_SECTION, "post_script", fallback="")

    verbosity = ini.get(RUNTIME_INI_SECTION, "verbosity", fallback="")
    
    if not verbosity:
        if ini.has_option("pipeline", "quiet"):
            quiet = ini.getboolean("pipeline", "quiet", fallback=False)
            verbosity = "quiet" if quiet else "standard"
        else:
            verbosity = ini.get(RUNTIME_INI_SECTION, "output", fallback="standard")
    logs.set_verbosity(verbosity)

    if ini.has_option("pipeline", "quiet") and is_root:
        logs.warning("Deprecated: The [pipeline] quiet option is deprecated.  Set [runtime] verbosity instead.")

    if is_root and pre_script:
        if no_subprocesses:
            print("Warning: subprocesses not allowed on this system as")
            print("COSMOSIS_NO_SUBPROCESS variable was set.")
            print("Ignoring pre-script.")
        else:
            status = os.WEXITSTATUS(os.system(pre_script))
            if status:
                raise RuntimeError("The pre-run script {} retuned non-zero status {}".format(
                    pre_script, status))
            if callback:
                callback(callbacks.PRESCRIPT_RUN, {})

    if is_root and profile_mem:
        from cosmosis.runtime.memmon import MemoryMonitor
        # This launches a memory monitor that prints out (from a new thread)
        # the memory usage every profile_mem seconds
        mem = MemoryMonitor.start_in_thread(interval=profile_mem)

    if profile_cpu:
        profile = cProfile.Profile()
        profile.enable()

    # Create pipeline.
    if pipeline is None:
        cleanup_pipeline = True
        pool_stdout = ini.getboolean(RUNTIME_INI_SECTION, "pool_stdout", fallback=False)
        if is_root:
            if ini_is_str:
                print(underline(f"Setting up pipeline from parameter file {ini_original}"))
            else:
                print(underline(f"Setting up pipeline from pre-constructed configuration"))

        if is_root or pool_stdout:
            pipeline = LikelihoodPipeline(ini, override=variables, values=values, only=only, priors=priors, callback=callback)
        else:
            if pool_stdout:
                pipeline = LikelihoodPipeline(ini, override=variables, values=values, only=only, priors=priors, callback=callback)
            else:
                # Suppress output on everything except the root process
                with stdout_redirected():
                    pipeline = LikelihoodPipeline(ini, override=variables, values=values, only=only, priors=priors)
            if callback is not callbacks.null_callback:
                pipeline.callback = callback

        if pipeline.do_fast_slow:
            pipeline.setup_fast_subspaces()
    else:
        # We should not cleanup a pipeline which we didn't make
        cleanup_pipeline = False

    # This feature lets us import additional samplers at runtime
    sampler_files = ini.get(RUNTIME_INI_SECTION, "import_samplers", fallback="").split()
    for i, sampler_file in enumerate(sampler_files):
        # give the module a new name to avoid name clashes if people
        # just call their thing by the same name
        import_by_path('additional_samplers_{}'.format(i), sampler_file)



    # determine the type(s) of sampling we want.
    sample_methods = ini.get(RUNTIME_INI_SECTION, "sampler", fallback="test").split()

    for sample_method in sample_methods:
        if sample_method not in Sampler.registry:
            raise ValueError("Unknown sampler method %s" % (sample_method,))

    #Get that sampler from the system.
    sampler_classes = [Sampler.registry[sample_method] for sample_method in sample_methods]

    if pool:
        if not any(issubclass(sampler_class,ParallelSampler) for sampler_class in sampler_classes):
            if len(sampler_classes)>1:
                raise ValueError("None of the samplers you chose support parallel execution!")
            else:
                raise ValueError("The sampler you chose does not support parallel execution!")
        for sampler_class in sampler_classes:
            if isinstance(pool, process_pool.Pool) and issubclass(sampler_class,ParallelSampler) and not sampler_class.supports_smp:
                name = sampler_class.__name__[:-len("Sampler")].lower()
                raise ValueError("Sorry, the {} sampler does not support the --smp flag.".format(name))

    number_samplers = len(sampler_classes)

    if ini.has_option("pipeline", "failure_log"):
        filename = ini.get("pipeline", "failure_log")
        failure_log_file = mpi_pool.MPILogFile(filename, pool)
        pipeline.set_failure_log_file(failure_log_file)
    else:
        failure_log_file = None



    #To start with we do not have any estimates of 
    #anything the samplers might give us like centers
    #or covariances. 
    distribution_hints = Hints()

    #Now that we have a sampler we know whether we will need an
    #output file or not.  By default new samplers do need one.
    for sampler_number, (sampler_class, sample_method) in enumerate(
            zip(sampler_classes, sample_methods[:])):
        sampler_name = sampler_class.__name__[:-len("Sampler")].lower()

        # The resume feature lets us restart from an existing file.
        # It's not fully rolled out to all the suitable samplers yet though.
        resume = ini.getboolean(RUNTIME_INI_SECTION, "resume", fallback=False)

        # Polychord, multinest, and nautilus have their own internal
        # mechanism for resuming chains.
        if sampler_class.internal_resume:
            resume2 = ini.getboolean(sampler_name, "resume", fallback=False)
            resume = resume or resume2

            if resume and is_root:
                print(f"Resuming sampling using {sampler_name} internal mechanism, "
                      "so starting a new output chain file.")

            # Tell the sampler to resume directly
            if not ini.has_section(sampler_name):
                ini.add_section(sampler_name)
            ini.set(sampler_name, "resume", str(resume))

            # Switch off the main cosmosis resume mechanism
            resume = False

        # Not all samplers can be resumed.
        if resume and not sampler_class.supports_resume:
            print("NOTE: You set resume=T in the [runtime] section but the sampler {} does not support resuming yet.  I will ignore this option.".format(sampler_name))
            resume=False
        

        if is_root:
            print("****************************************************")
            print("* Running sampler {}/{}: {}".format(sampler_number+1,number_samplers, sampler_name))
            if pool and smp:
                print(f"* Using multiprocessing (SMP) with {pool.size} processes.")
            elif pool:
                print(f"* Using MPI with {pool.size} processes.")
            else:
                print("* Running in serial mode.")

<<<<<<< HEAD
        output = setup_output(sampler_class, sampler_number, ini, pool, number_samplers, sample_method, resume, output_original)
        callback(callbacks.OUTPUT_READY, {"output": output})
=======
        output = setup_output(sampler_class, sampler_number, ini, pool, sample_methods, sample_method, resume, output_original)

>>>>>>> 3eceb7bd
        if is_root:
            print("****************************************************")

        #Initialize our sampler, with the class we got above.
        #It needs an extra pool argument if it is a ParallelSampler.
        #All the parallel samplers can also act serially too.
        if pool and sampler_class.is_parallel_sampler:
            sampler = sampler_class(ini, pipeline, output, pool, callback=callback)
        else:
            sampler = sampler_class(ini, pipeline, output, callback=callback)
         
        #Set up the sampler - for example loading
        #any resources it needs or checking the ini file
        #for additional parameters.
        sampler.distribution_hints.update(distribution_hints)
        sampler.config()
        callback(callbacks.SAMPLER_CONFIGURED, {"sampler": sampler})

        # Potentially resume
        if resume and sampler_class.needs_output and \
            sampler_class.supports_resume and \
            (is_root or sampler_class.parallel_output):
           sampler.resume()

        if output:
            write_header_output(output, ini, values, pipeline, values_override=variables)

        sys.stdout.flush()
        sys.stderr.flush()


        sampler_main_loop(sampler, output, pool, is_root)
        distribution_hints.update(sampler.distribution_hints)

        # get total number of evaluations on all MPI processes
        if pool is None:
            run_count_total = pipeline.run_count
            run_count_ok_total = pipeline.run_count_ok
        else:
            run_count_total = pool.allreduce(pipeline.run_count)
            run_count_ok_total = pool.allreduce(pipeline.run_count_ok)
        
        if is_root and sampler_name != 'test':
            logs.overview(f"Total posterior evaluations = {run_count_total} across all processes")
            logs.overview(f"Successful posterior evaluations = {run_count_ok_total} across all processes")
            if output:
                output.final("evaluations", run_count_total)
                output.final("successes", run_count_ok_total)
                output.final("complete", "1")


        if output:
            output.close()

    if cleanup_pipeline:
        pipeline.cleanup()

    if failure_log_file is not None:
        failure_log_file.close()

    if profile_cpu:
        profile.disable()
        if (pool is not None) and (not smp):
            profile_name = profile_cpu + f'.{pool.rank}'
        else:
            profile_name = profile_cpu
        profile.dump_stats(profile_name)
        profile.print_stats("cumtime")

    if is_root and profile_mem:
        mem.stop()

    # Extra-special actions we take to help new users playing with the demos
    demo_1_special(str(ini))
    demo_10_special(str(ini))
    demo_20a_special (str(ini))

    # User can specify in the runtime section a post-run script to launch.
    # In general this may be less useful than the pre-run script, because
    # often chains time-out instead of actually completing.
    # But we still offer it
    if post_script and is_root:
        # This decodes the exist status
        if no_subprocesses:
            print("Warning: subprocesses not allowed on this system as")
            print("COSMOSIS_NO_SUBPROCESS variable was set.")
            print("Ignoring post-script.")
        else:
            status = os.WEXITSTATUS(os.system(post_script))
            if status:
                sys.stdout.write("WARNING: The post-run script {} failed with error {}".format(
                    post_script, status))
            callback(callbacks.POSTSCRIPT_RUN, {"status": status})

    if isinstance(output_original, str):
        if output_original == "astropy":
            return 0, output.table
        else:
            return 0, output
    else:
        return 0


def make_graph(inifile, dotfile, params=None, variables=None):
    """
    Make a graphviz "dot" format file, describing the pipeline
    and how data is passed from section to section.

    Requires pygraphviz.

    Parameters
    ----------

    inifile: str
        A path to a pipeline file or an Inifile object

    dotfile: str
        Path to the new graph output file

    params: dict or None
        Dictionary of parameter overrides

    variables: dict or None
        Dictionary of value overrides
    """
    ini = Inifile(inifile, override=params)
    pipeline = LikelihoodPipeline(ini, override=variables)
    data = pipeline.run_parameters(pipeline.start_vector())
    pipeline.make_graph(data, dotfile)


# Make this global because it is useful for testing
parser = argparse.ArgumentParser(description="Run a pipeline with a single set of parameters", add_help=True)
parser.add_argument("inifile", help="Input ini file of parameters")
parser.add_argument("--mpi",action='store_true',help="Run in MPI mode.")
parser.add_argument("--smp",type=int,default=0,help="Run with the given number of processes in shared memory multiprocessing (this is experimental and does not work for multinest).")
parser.add_argument("--pdb",action='store_true',help="Start the python debugger on an uncaught error. Only in serial mode.")
parser.add_argument("--segfaults", "--experimental-fault-handling", action='store_true',help="Activate a mode that gives more info on segfault")
parser.add_argument("--mem", type=int, default=0, help="Print out memory usage every this many seconds from root process")
parser.add_argument("-p", "--params", nargs="*", action=ParseExtraParameters, help="Override parameters in inifile, with format section.name1=value1 section.name2=value2...")
parser.add_argument("-v", "--variables", nargs="*", action=ParseExtraParameters, help="Override variables in values file, with format section.name1=value1 section.name2=value2...")
parser.add_argument("--only", nargs="*", help="Fix all parameters except the ones listed")
parser.add_argument("--graph", type=str, default='', help="Do not run a sampler; instead make a graphviz dot file of the pipeline")
parser.add_argument('--version', action='version', version=__version__, help="Print out a version number")
parser.add_argument('--profile' , help="Save profiling (timing) information to this named file")


@contextlib.contextmanager
def run_under_debugger():
    try:
        yield
    except Exception as error:
        print("There was an exception - starting python debugger because you ran with --pdb")
        print(error)
        pdb.post_mortem()




def main():
    try:
        args = parser.parse_args(sys.argv[1:])

        if args.graph:
            make_graph(args.inifile, args.graph, args.params, args.variables)
            return 0

        if args.segfaults:
            activate_segfault_handling()

        # initialize parallel workers
        if args.mpi:
            with mpi_pool.MPIPool() as pool:
                return run_cosmosis(ini=args.inifile, pool=pool, override=args.params, profile_mem=args.mem, profile_cpu=args.profile, variables=args.variables, only=args.only)
        elif args.smp:
            with process_pool.Pool(args.smp) as pool:
                return run_cosmosis(ini=args.inifile, pool=pool, override=args.params, profile_mem=args.mem, profile_cpu=args.profile, variables=args.variables, only=args.only)
        elif args.pdb:
            with run_under_debugger():
                return run_cosmosis(ini=args.inifile, pool=None, override=args.params, profile_mem=args.mem, profile_cpu=args.profile, variables=args.variables, only=args.only)
        else:
            return run_cosmosis(ini=args.inifile, pool=None, override=args.params, profile_mem=args.mem, profile_cpu=args.profile, variables=args.variables, only=args.only)

    except CosmosisConfigurationError as e:
        print(e)
        return 1


if __name__=="__main__":
    status = main()
    sys.exit(status)<|MERGE_RESOLUTION|>--- conflicted
+++ resolved
@@ -418,13 +418,8 @@
             else:
                 print("* Running in serial mode.")
 
-<<<<<<< HEAD
-        output = setup_output(sampler_class, sampler_number, ini, pool, number_samplers, sample_method, resume, output_original)
+        output = setup_output(sampler_class, sampler_number, ini, pool, sample_methods, sample_method, resume, output_original)
         callback(callbacks.OUTPUT_READY, {"output": output})
-=======
-        output = setup_output(sampler_class, sampler_number, ini, pool, sample_methods, sample_method, resume, output_original)
-
->>>>>>> 3eceb7bd
         if is_root:
             print("****************************************************")
 
