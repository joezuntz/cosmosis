--- conflicted
+++ resolved
@@ -95,15 +95,9 @@
                         output_module.input_from_options(output_options)
             #self.data = self.data[0].T
             self.colnames = [c.lower() for c in self.colnames]
-<<<<<<< HEAD
-            if self.options['blind_add']:
-                self.blind_data(multiplicative=False)
-            if self.options['blind_mul']:
-=======
             if self.options.get('blind_add',False):
                 self.blind_data(multiplicative=False)
             if self.options.get('blind_mul',False):
->>>>>>> 5fba904b
                 self.blind_data(multiplicative=True)
             self.data_stacked = np.concatenate(self.data).T
         self.ini = ini
