--- conflicted
+++ resolved
@@ -232,15 +232,14 @@
         self.ndim = len(self.grid_columns)
         assert self.nrow == self.nsample**self.ndim
         self.shape = np.repeat(self.nsample, self.ndim)
-<<<<<<< HEAD
-        like = self.source.get_col("like")
+
+        try:
+            like = np.exp(self.source.get_col("post")).reshape(self.shape)
+        except:
+            like = np.exp(self.source.get_col("like")).reshape(self.shape)
         like -= like.max()
         self.like = np.exp(like).reshape(self.shape)
-=======
-        try:self.like = np.exp(self.source.get_col("post")).reshape(self.shape)
-        except:self.like = np.exp(self.source.get_col("like")).reshape(self.shape)
-
->>>>>>> 35a63db6
+
         grid_names = [self.source.colnames[i] for i in xrange(self.ncol) if i in self.grid_columns]
         self.grid = [np.unique(self.source.get_col(name)) for name in grid_names]
 
