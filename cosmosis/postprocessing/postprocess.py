--- conflicted
+++ resolved
@@ -240,14 +240,11 @@
 	elements = [
 		plots.GridPlots1D,
 		plots.SnakePlots2D,
-<<<<<<< HEAD
-		statistics.Citations,		
-=======
+		statistics.Citations,		
 	]
 
 class FisherProcessor(PostProcessor):
 	sampler = 'fisher'
 	elements = [
 		plots.CovarianceMatrixEllipse
->>>>>>> 7f8f2a30
 	]