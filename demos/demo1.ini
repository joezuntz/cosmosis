[runtime]
; The test sampler just runs a single parameter set.
sampler = test
root = ${COSMOSIS_SRC_DIR}


[test]
; These are the parameters for this sampler.  In this case there is just one
; parameter.
save_dir=demo_output_1

; If something goes wrong this will aid diagnosis.
fatal_errors=T



; The pipeline section contains information that describes the sequence of
; calculations to be done and what we want out at the end.
[pipeline]

; The list of modules to be run, in this order.  The modules named here must
; appear as sections below.
modules = consistency camb halofit

; The file to get cosmological and nuisance parameters
; from.
values = demos/values1.ini
; Not used here, because we are not sampling
likelihoods = 
extra_output = 
quiet=F
debug=T
timing=F



; The consistency module translates between our chosen parameterization
; and any other that modules in the pipeline may want (e.g. camb).
[consistency]
file = cosmosis-standard-library/utility/consistency/consistency_interface.py


; A module!  Camb, set to a mode where it does background evolution, CMB, and
; matter power.
[camb]
file = cosmosis-standard-library/boltzmann/camb/camb.so
mode=all
lmax=2600          ;max ell to use for cmb calculation
feedback=2         ;amount of output to print

accuracy_boost=1.1 ;CAMB accuracy boost parameter
high_acc_default=true ;high accuracy is required w/ Planck data
kmax = 100.0       ;max k - matter power spectrum
zmin = 0.0         ;min value to save P(k,z)
zmax = 1.0         ;max value to save P(k,z) 
nz = 20            ;number of z values to save P(k,z) 
do_tensors=false   ;include tensor modes
do_lensing=true    ;lensing is required w/ Planck data
high_ell_template=$COSMOSIS_SRC_DIR/cosmosis-standard-library/boltzmann/camb/camb_Jan15/HighLExtrapTemplate_lenspotentialCls.dat
<<<<<<< HEAD
neutrinos_in_power_spectrum=true  ; Massive neutrinos assumed in matter power
                                  ; spectrum (default: true).  Note that, if
                                  ; this is set to false, the power spectrum
                                  ; results are stored in the
                                  ; matter_power_lin_cdm_baryon section of the
                                  ; datablock, as opposed to the usual
                                  ; matter_power_lin section.
=======
matter_power_lin_version = 3 ; Sum of required outputs:
;                                 1 = default (legacy) matter power
;                                 2 = CDM + baryon matter power (no neutrinos)
;                              The default is to just compute the legacy
;                              matter power spectrum
>>>>>>> 99a29915

; Halofit non-linear power.
[halofit]
file = cosmosis-standard-library/boltzmann/halofit/halofit_module.so<|MERGE_RESOLUTION|>--- conflicted
+++ resolved
@@ -57,21 +57,11 @@
 do_tensors=false   ;include tensor modes
 do_lensing=true    ;lensing is required w/ Planck data
 high_ell_template=$COSMOSIS_SRC_DIR/cosmosis-standard-library/boltzmann/camb/camb_Jan15/HighLExtrapTemplate_lenspotentialCls.dat
-<<<<<<< HEAD
-neutrinos_in_power_spectrum=true  ; Massive neutrinos assumed in matter power
-                                  ; spectrum (default: true).  Note that, if
-                                  ; this is set to false, the power spectrum
-                                  ; results are stored in the
-                                  ; matter_power_lin_cdm_baryon section of the
-                                  ; datablock, as opposed to the usual
-                                  ; matter_power_lin section.
-=======
 matter_power_lin_version = 3 ; Sum of required outputs:
 ;                                 1 = default (legacy) matter power
 ;                                 2 = CDM + baryon matter power (no neutrinos)
 ;                              The default is to just compute the legacy
 ;                              matter power spectrum
->>>>>>> 99a29915
 
 ; Halofit non-linear power.
 [halofit]
