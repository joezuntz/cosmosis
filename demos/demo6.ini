--- conflicted
+++ resolved
@@ -11,7 +11,6 @@
 ;and afterwards running the command:
 ; dot -Tpng -o graph.png graph.dot
 
-<<<<<<< HEAD
 
 ; You can switch this on to enable an analysis of
 ; the pipeline that checks which parameters are
@@ -25,11 +24,8 @@
 
 ; The pipeline section contains information
 ; that describes the sequence of calculations
-; to be done and what we want out at the end
-=======
-; The pipeline section contains information that describes the sequence of
-; calculations to be done and what we want out at the end.
->>>>>>> 8dbc983a
+; to be done and what we want out at the end.
+
 [pipeline]
 ; The list of modules to be run, in this order.  The modules named here must
 ; appear as sections below.
