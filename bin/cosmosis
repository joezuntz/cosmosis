#!/usr/bin/env python

import sys
import argparse
import os

from cosmosis.runtime.config import Inifile, CosmosisConfigurationError
from cosmosis.runtime.pipeline import LikelihoodPipeline
from cosmosis.runtime import mpi_pool
from cosmosis.runtime.utils import ParseExtraParameters
from cosmosis.samplers.sampler import sampler_registry, ParallelSampler, Hints
from cosmosis import output as output_module
import ConfigParser

RUNTIME_INI_SECTION = "runtime"


# TODO: find better home for this.  Utils?
class ParseExtraParameters(argparse.Action):
    def __call__(self, parser, args, values, option_string=None):
        result = {}
        for arg in values:
            section, param_value = arg.split('.',1)
            param,value = param_value.split('=',1)
            result[(section,param)] = value
        setattr(args, self.dest, result)


def demo_1_special (args):
    if "demo1.ini" in args.inifile:
        print
        print "Congratulations: you have just run cosmosis demo one!"
        if os.path.exists("./conda"):
            print 
            print "You can make plots of the outputs of this using this command:"
            print "  postprocess demos/demo1.ini -o plots -p demo1"
            print
            print "If you get a message about 'Abort Trap 6' then see the FAQ:"
            print "https://bitbucket.org/joezuntz/cosmosis/wiki/FAQ"
            print
            print "Then you can try out the other demos..."
            print "... and read the information about plotting their output and what they are doing online."
            print "Please get in touch with any problems, ideally by filing an Issue. Thanks!"
        else:
            print "You can make plots of the outputs of this using the command:"
            print
            print "postprocess demos/demo1.ini -o plots -p demo1"
            print
            print "Then you can try out the other demos..."
            print "... and read the information about plotting their output and what they are doing online."
            print "Please get in touch with any problems, ideally by filing an Issue. Thanks!"
            print


def demo_10_special (args):
    if   "demo10.ini" in args.inifile   and   not os.getenv ("HALOFIT", ""):
        print
        print "Welcome to demo10!"
        print
        print "**PLEASE NOTE**:"
        print
        print "There are two flavours of this demo, selected through an "
        print "environment variable called `HALOFIT'; this variable is not "
        print "currently set, so we are giving it the value `halofit'."
        print "Please see the wiki for more information: "
        print "https://bitbucket.org/joezuntz/cosmosis/wiki/Demo10."

        os.environ ["HALOFIT"] = "halofit"


def main(args, pool=None):

    # In case we need to hand-hold a naive demo-10 user.
    demo_10_special (args)

    # Load configuration.
    ini = Inifile(args.inifile, override=args.params)

    # Create pipeline.
    pipeline = LikelihoodPipeline(ini, override=args.variables) 

    # determine the type(s) of sampling we want.
    sample_methods = ini.get(RUNTIME_INI_SECTION, "sampler", "test").split()

    for sample_method in sample_methods:
        if sample_method not in sampler_registry:
            raise ValueError("Unknown sampler method %s" % (sample_method,))

    #Get that sampler from the system.
    sampler_classes = [sampler_registry[sample_method] for sample_method in sample_methods]

    if pool:
<<<<<<< HEAD
        if not issubclass(sampler_class,ParallelSampler):
            raise ValueError("Sampler does not support parallel execution!")

    #  Now that we have a sampler we know whether we will need an output
    #  file or not.  By default new samplers do need one.
    if sampler_class.needs_output and \
       (pool is None 
        or pool.is_master() 
        or sampler_class.parallel_output):

        #  Create the output files and methods.
        try:
            output_options = dict(ini.items('output'))
        except ConfigParser.NoSectionError:
            sys.stderr.write("ERROR:\nFor the sampler (%s) you chose in the [runtime] section of the ini file I also need an [output] section describing how to save results\n\n"%sample_method)
            sys.exit(1)
        #  Additionally we tell the output here if we are parallel or not.
        if (pool is not None) and sampler_class.parallel_output:
            output_options['rank'] = pool.rank
            output_options['parallel'] = pool.size

        #  Generate the output from a factory.
        output = output_module.output_from_options(output_options)
        output.metadata("sampler", sample_method)
    else:
        #  Some samplers, like the test one, do not need an output file of
        #  the usual type.  In fact giving them one would be a bad idea,
        #  because they might over-write something important.  so we just
        #  give them none.
        output = None

    #  Initialize our sampler, with the class we got above.  It needs an
    #  extra pool argument if it is a ParallelSampler.  All the parallel
    #  samplers can also act serially too.
    if pool:
        sampler = sampler_class(ini, pipeline, output, pool)
    else:
        sampler = sampler_class(ini, pipeline, output)
 
    #  Set up the sampler - for example loading any resources it needs or
    #  checking the ini file for additional parameters.
    sampler.config()

    # Some samplers understand that parameter spaces can be partitioned
    # into fast and slow sub-spaces.  For the moment we assume that only
    # the master process needs this information, though this may change.
    # And that if a sampler needs parallel output (currently just metropolis)
    # then all the processes need it too.
    if (pool is None or pool.is_master() or sampler_class.parallel_output) \
    and sampler_class.understands_fast_subspaces:
        pipeline.setup_fast_subspaces()

    #  If there is an output file, save the ini information to it as well.
    #  We do it here since it's nicer to have it after the sampler options
    #  that get written in sampler.config.
    if output is not None:
        #  Create a buffer to store the output:
        output.comment("START_OF_PARAMS_INI")
        comment_wrapper = output.comment_file_wrapper()
        ini.write(comment_wrapper)
        output.comment("END_OF_PARAMS_INI")
        #  Do the same with the values file.  Unfortunately that means
        #  reading it in again; if we ever refactor this bit we could
        #  eliminate that.
        values_ini=Inifile(pipeline.values_filename)

        output.comment("START_OF_VALUES_INI")
        values_ini.write(comment_wrapper)
        output.comment("END_OF_VALUES_INI")

        output.comment("START_OF_PRIORS_INI")
        for priors_file in pipeline.priors_files:
            prior_ini=Inifile(priors_file)
            prior_ini.write(comment_wrapper)
        output.comment("END_OF_PRIORS_INI")


    #  Run the sampler until convergence which really means "finished"
    #  here - a sampler can "converge" just by reaching the limit of the
    #  number of samples it is allowed.
    if not pool or pool.is_master():
        while not sampler.is_converged():
            sampler.execute()
            #  Flush any output. This is to stop a problem in some MPI
            #  cases where loads of output is built up before being
            #  written.
            if output: output.flush()
    else:
        sampler.worker()

    if output:
        output.close()
=======
        if not any(issubclass(sampler_class,ParallelSampler) for sampler_class in sampler_classes):
            if len(sampler_classes)>1:
                raise ValueError("None of the samplers you chose support parallel execution!")
            else:
                raise ValueError("The sampler you chose does not support parallel execution!")

    number_samplers = len(sampler_classes)

    #To start with we do not have any estimates of 
    #anything the samplers might give us like centers
    #or covariances. 
    distribution_hints = Hints()

    #Now that we have a sampler we know whether we will need an
    #output file or not.  By default new samplers do need one.
    for sampler_number, (sampler_class, sample_method) in enumerate(
            zip(sampler_classes, sample_methods)):
        sampler_name = sampler_class.__name__[:-len("Sampler")].lower()

        if pool is None or pool.is_master():
            print "****************************"
            print "* Running sampler {}/{}: {}".format(sampler_number+1,number_samplers, sampler_name)


        if sampler_class.needs_output and \
           (pool is None 
            or pool.is_master() 
            or sampler_class.parallel_output):

            #create the output files and methods.
            try:
                output_options = dict(ini.items('output'))
            except ConfigParser.NoSectionError:
                sys.stderr.write("ERROR:\nFor the sampler (%s) you chose in the [runtime] section of the ini file I also need an [output] section describing how to save results\n\n"%sample_method)
                sys.exit(1)
            #Additionally we tell the output here if
            #we are parallel or not.
            if (pool is not None) and sampler_class.parallel_output:
                output_options['rank'] = pool.rank
                output_options['parallel'] = pool.size

            #Give different output filenames to the different sampling steps
            #Only change if this is not the last sampling step - the final
            #one retains the name in the output file.
            # Change, e.g. demo17.txt to demo17.fisher.txt
            if ("filename" in output_options) and (sampler_number<number_samplers-1):
                filename = output_options['filename']
                filename, ext = os.path.splitext(filename)
                filename += '.' + sampler_name
                filename += ext
                output_options['filename'] = filename


            #Generate the output from a factory
            output = output_module.output_from_options(output_options)
            output.metadata("sampler", sample_method)

            if ("filename" in output_options):
                print "* Saving output -> {}".format(output_options['filename'])



        else:
            #some samplers, like the test one, do not need an output
            #file of the usual type.  In fact giving them one would be
            #a bad idea, because they might over-write something important.
            #so we just give them none.
            output = None
        print "****************************"


        #Initialize our sampler, with the class we got above.
        #It needs an extra pool argument if it is a ParallelSampler.
        #All the parallel samplers can also act serially too.
        if pool:
            sampler = sampler_class(ini, pipeline, output, pool)
        else:
            sampler = sampler_class(ini, pipeline, output)
         
        #Set up the sampler - for example loading
        #any resources it needs or checking the ini file
        #for additional parameters.
        sampler.distribution_hints.update(distribution_hints)
        sampler.config()

        #If there is an output file, save the ini information to
        #it as well.  We do it here since it's nicer to have it
        #after the sampler options that get written in sampler.config.
        if output is not None:
            #Create a buffer to store the output:
            output.comment("START_OF_PARAMS_INI")
            comment_wrapper = output.comment_file_wrapper()
            ini.write(comment_wrapper)
            output.comment("END_OF_PARAMS_INI")
            #Do the same with the values file.
            #Unfortunately that means reading it in again;
            #if we ever refactor this bit we could eliminate that.
            values_ini=Inifile(pipeline.values_filename)
            output.comment("START_OF_VALUES_INI")
            values_ini.write(comment_wrapper)
            output.comment("END_OF_VALUES_INI")

            output.comment("START_OF_PRIORS_INI")
            for priors_file in pipeline.priors_files:
                prior_ini=Inifile(priors_file)
                prior_ini.write(comment_wrapper)
            output.comment("END_OF_PRIORS_INI")


        # Run the sampler until convergence
        # which really means "finished" here - 
        # a sampler can "converge" just by reaching the 
        # limit of the number of samples it is allowed.
        if not pool or pool.is_master():
            while not sampler.is_converged():
                sampler.execute()
                #Flush any output. This is to stop
                #a problem in some MPI cases where loads
                #of output is built up before being written.
                if output: output.flush()
        else:
            sampler.worker()

        distribution_hints.update(sampler.distribution_hints)

        if output:
            output.close()
>>>>>>> d877c07f

    pipeline.cleanup()

    # Extra-special actions we take to help out a brand-new user!
    demo_1_special (args)


try:
    if __name__=="__main__":
        parser = argparse.ArgumentParser(description="Run a pipeline with a single set of parameters", add_help=True)
        parser.add_argument("inifile", help="Input ini file of parameters")
        parser.add_argument("--mpi",action='store_true',help="Run in MPI mode.")
        parser.add_argument("-p", "--params", nargs="*", action=ParseExtraParameters, help="Override parameters in inifile, with format section.name1=value1 section.name2=value2...")
        parser.add_argument("-v", "--variables", nargs="*", action=ParseExtraParameters, help="Override variables in values file, with format section.name1=value1 section.name2=value2...")
        args = parser.parse_args(sys.argv[1:])

        # initialize parallel workers
        if args.mpi:
            with mpi_pool.MPIPool() as pool:
                main(args,pool)
        else:
            main(args)
except CosmosisConfigurationError as e:
    print e
    sys.exit (1)<|MERGE_RESOLUTION|>--- conflicted
+++ resolved
@@ -90,100 +90,6 @@
     sampler_classes = [sampler_registry[sample_method] for sample_method in sample_methods]
 
     if pool:
-<<<<<<< HEAD
-        if not issubclass(sampler_class,ParallelSampler):
-            raise ValueError("Sampler does not support parallel execution!")
-
-    #  Now that we have a sampler we know whether we will need an output
-    #  file or not.  By default new samplers do need one.
-    if sampler_class.needs_output and \
-       (pool is None 
-        or pool.is_master() 
-        or sampler_class.parallel_output):
-
-        #  Create the output files and methods.
-        try:
-            output_options = dict(ini.items('output'))
-        except ConfigParser.NoSectionError:
-            sys.stderr.write("ERROR:\nFor the sampler (%s) you chose in the [runtime] section of the ini file I also need an [output] section describing how to save results\n\n"%sample_method)
-            sys.exit(1)
-        #  Additionally we tell the output here if we are parallel or not.
-        if (pool is not None) and sampler_class.parallel_output:
-            output_options['rank'] = pool.rank
-            output_options['parallel'] = pool.size
-
-        #  Generate the output from a factory.
-        output = output_module.output_from_options(output_options)
-        output.metadata("sampler", sample_method)
-    else:
-        #  Some samplers, like the test one, do not need an output file of
-        #  the usual type.  In fact giving them one would be a bad idea,
-        #  because they might over-write something important.  so we just
-        #  give them none.
-        output = None
-
-    #  Initialize our sampler, with the class we got above.  It needs an
-    #  extra pool argument if it is a ParallelSampler.  All the parallel
-    #  samplers can also act serially too.
-    if pool:
-        sampler = sampler_class(ini, pipeline, output, pool)
-    else:
-        sampler = sampler_class(ini, pipeline, output)
- 
-    #  Set up the sampler - for example loading any resources it needs or
-    #  checking the ini file for additional parameters.
-    sampler.config()
-
-    # Some samplers understand that parameter spaces can be partitioned
-    # into fast and slow sub-spaces.  For the moment we assume that only
-    # the master process needs this information, though this may change.
-    # And that if a sampler needs parallel output (currently just metropolis)
-    # then all the processes need it too.
-    if (pool is None or pool.is_master() or sampler_class.parallel_output) \
-    and sampler_class.understands_fast_subspaces:
-        pipeline.setup_fast_subspaces()
-
-    #  If there is an output file, save the ini information to it as well.
-    #  We do it here since it's nicer to have it after the sampler options
-    #  that get written in sampler.config.
-    if output is not None:
-        #  Create a buffer to store the output:
-        output.comment("START_OF_PARAMS_INI")
-        comment_wrapper = output.comment_file_wrapper()
-        ini.write(comment_wrapper)
-        output.comment("END_OF_PARAMS_INI")
-        #  Do the same with the values file.  Unfortunately that means
-        #  reading it in again; if we ever refactor this bit we could
-        #  eliminate that.
-        values_ini=Inifile(pipeline.values_filename)
-
-        output.comment("START_OF_VALUES_INI")
-        values_ini.write(comment_wrapper)
-        output.comment("END_OF_VALUES_INI")
-
-        output.comment("START_OF_PRIORS_INI")
-        for priors_file in pipeline.priors_files:
-            prior_ini=Inifile(priors_file)
-            prior_ini.write(comment_wrapper)
-        output.comment("END_OF_PRIORS_INI")
-
-
-    #  Run the sampler until convergence which really means "finished"
-    #  here - a sampler can "converge" just by reaching the limit of the
-    #  number of samples it is allowed.
-    if not pool or pool.is_master():
-        while not sampler.is_converged():
-            sampler.execute()
-            #  Flush any output. This is to stop a problem in some MPI
-            #  cases where loads of output is built up before being
-            #  written.
-            if output: output.flush()
-    else:
-        sampler.worker()
-
-    if output:
-        output.close()
-=======
         if not any(issubclass(sampler_class,ParallelSampler) for sampler_class in sampler_classes):
             if len(sampler_classes)>1:
                 raise ValueError("None of the samplers you chose support parallel execution!")
@@ -268,6 +174,17 @@
         #for additional parameters.
         sampler.distribution_hints.update(distribution_hints)
         sampler.config()
+
+        # Some samplers understand that parameter spaces can be partitioned
+        # into fast and slow sub-spaces.  For the moment we assume that only
+        # the master process needs this information, though this may change.
+        # And that if a sampler needs parallel output (currently just metropolis)
+        # then all the processes need it too.
+
+        if (pool is None or pool.is_master() or sampler_class.parallel_output) \
+        and sampler_class.understands_fast_subspaces:
+            pipeline.setup_fast_subspaces()
+
 
         #If there is an output file, save the ini information to
         #it as well.  We do it here since it's nicer to have it
@@ -311,7 +228,6 @@
 
         if output:
             output.close()
->>>>>>> d877c07f
 
     pipeline.cleanup()
 
