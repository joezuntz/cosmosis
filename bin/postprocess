#!/usr/bin/env python
#coding: utf-8

"""
Some Things we want to do in post-processing:

OUTPUTS
 X constraint plots 
 X constraint stats
 X best-fit stats
 - convergence tests
 - cosmology data for one cosmology 
 - latex parameter table
 - auto-determine burn-in?
 
RUNNING
 X run on either chain or ini file
 
"""

import sys
import argparse
import sys

<<<<<<< HEAD
def plotting(args):
	from cosmosis.plotting import CosmologyPlotter
	filetype=args.format
	plotter = CosmologyPlotter.from_chain_files(
		args.filenames,
		burn=args.burn,
		thin=args.thin,
		latex_file=args.latex,
		filetype=filetype,
		fill=not args.nofill,
		root_dir=args.root_dir,
		prefix=args.prefix,
		blind=args.blind,
		)
	plotter.plot_1d_params(args.params)
	if not args.one_d:
		plotter.plot_2d_params(args.params)
	if args.w0_wa:
		plotter.w0_wa_plot()
	return plotter

def statistics(args):
	from cosmosis.runtime.analytics import Analytics
	analytics = Analytics.from_chain_files(args.filenames, burn=args.burn, thin=args.thin)
	Mu =  analytics.trace_means()
	Sigma = analytics.trace_variances()**0.5

	if not args.blind:
		#Print outs to screen, not used if blind
		print
		print "Marginalized:"
		for p, mu, sigma in zip(analytics.params, Mu, Sigma):
			if p=="LIKE":continue
			print '    %s = %g ± %g' % (p, mu, sigma)
		print
		if analytics.best_index==None:
			print "Could not see LIKE column to get best likelihood"
		else:
			print "Best likelihood:"
			print "    Index = %d" % (analytics.best_index)
			for p, v in zip(analytics.params, analytics.best_params):
				print '    %s = %g' % (p, v)
		print
		import numpy as np
		print "Covariance matrix:"
		print '#' + ' '.join(analytics.params)
		np.savetxt(sys.stdout, analytics.cov)

description = "Plot marginalized constraints from a des-pipe MCMC output chain."
parser = argparse.ArgumentParser(description=description, add_help=True)

#What-to-do arguments
parser.add_argument('--stats', action='store_true',
	help='No plotting, only stats')

#Chain data arguments
parser.add_argument('filenames', metavar='filenames', type=str, nargs='+',
	help='Chain filenames')
parser.add_argument("-t","--thin", type=int, default=1, 
	help='Thinning to apply to chains (after burn)')
parser.add_argument("-b","--burn", type=float, default=0,
	help='Fraction or number of samples to cut at the start of the chain (before thinning)')
parser.add_argument("-l","--latex", type=str, default="",
	help='Ini file containing latex names for parameters')
parser.add_argument('-o', '--root-dir', default='.', 
	help='The root directory in which to put plots')
parser.add_argument('-p', '--prefix', default='', 
	help='A prefix to give to all the generated filenames')


# Plotting arguments
parser.add_argument('-P', '--param', dest='params', action='append',
	help='List params to make plots of (e.g. COSMOPAR--H0).  Default is to do all.')
parser.add_argument('-1', '--one-d', dest='one_d', action='store_true',
	help='Make only 1D plots, not contours')
parser.add_argument('-w', '--w0-wa', dest='w0_wa', action='store_true',
	help='Make the special W0-Wa plot')
parser.add_argument('-f', '--format', dest='format', default='png', type=str,
	help='Output image filename suffix; determines type. e.g. png, pdf, eps')
parser.add_argument('-L', '--no-fill', dest='nofill', action='store_true',
	help='Produce line contour plots instead of filled')
parser.add_argument('-B', '--blind', action='store_true',
	help='Remove the numbering and ticks from the axes to blind the plot, and do not print out statistics')


if __name__=="__main__":
	args = parser.parse_args()
	if not args.stats:
		plotting(args)
	statistics(args)
=======
from cosmosis.runtime.config import Inifile

def plotting(args, options):
    from cosmosis.plotting import CosmologyPlotter
    filetype=args.format

    plotter = CosmologyPlotter.from_outputs(
        options, args.burn, args.thin,
        latex_file=args.latex,
        filetype=filetype,
        fill=not args.nofill,
        root_dir=args.root_dir,
        prefix=args.prefix,
        )

    plotter.plot_1d_params(args.params)
    if not args.one_d:
        plotter.plot_2d_params(args.params)
    if args.w0_wa:
        plotter.w0_wa_plot()
    return plotter

def statistics(args,options):
    from cosmosis.runtime.analytics import Analytics
    analytics = Analytics.from_outputs(options, burn=args.burn, thin=args.thin)
    Mu =  analytics.trace_means()
    Sigma = analytics.trace_variances()**0.5
    print
    print "Marginalized:"
    for p, mu, sigma in zip(analytics.params, Mu, Sigma):
        if p=="LIKE":continue
        print '    %s = %g ± %g' % (p, mu, sigma)
    print
    if analytics.best_index==None:
        print "Could not see LIKE column to get best likelihood"
    else:
        print "Best posterior:"
        print "    Like = %e" % (analytics.best_like,)
        print "    Index = %d" % (analytics.best_index,)
        for p, v in zip(analytics.params, analytics.best_params):
            print '    %s = %g' % (p, v)
    print


if __name__ == "__main__":

    description = "Plot marginalized constraints from a des-pipe MCMC output chain."
    parser = argparse.ArgumentParser(description=description, add_help=True)

    #Chain data arguments
    parser.add_argument("infile", help="Input ini file used to run chain, or raw "
        "chain file.  Files ending .ini assumed former; ending .txt assumed latter.  "
        "Or can force with other params")

    parser.add_argument("-i","--ini", action='store_true',
        help='Assume that the chain file is an ini file regardless of ending')
    parser.add_argument("-x","--text", action='store_true',
        help='Assume that the chain file is a text MCMC chain file regardless of ending')


    parser.add_argument("-t","--thin", type=int, default=1,
        help='Thinning to apply to chains (after burn)')
    parser.add_argument("-b","--burn", type=float, default=0,
        help='Fraction or number of samples to cut at the start of the chain (before thinning)')
    parser.add_argument("-l","--latex", type=str, default="",
        help='Ini file containing latex names for parameters')
    parser.add_argument('-o', '--root-dir', default='.',
        help='The root directory in which to put plots')
    parser.add_argument('-p', '--prefix', default='',
        help='A prefix to give to all the generated filenames')

    #What-to-do arguments
    parser.add_argument('--stats', action='store_true',
        help='No plotting, only stats')

    # Plotting arguments
    parser.add_argument('-P', '--param', dest='params', action='append',
        help='List params to make plots of (e.g. COSMOPAR--H0).  Default is to do all.')
    parser.add_argument('-1', '--one-d', dest='one_d', action='store_true',
        help='Make only 1D plots, not contours')
    parser.add_argument('-w', '--w0-wa', dest='w0_wa', action='store_true',
        help='Make the special W0-Wa plot')
    parser.add_argument('-f', '--format', dest='format', default='png', type=str,
        help='Output image filename suffix; determines type. e.g. png, pdf, eps')
    parser.add_argument('-L', '--no-fill', dest='nofill', action='store_true',
        help='Produce line contour plots instead of filled')

    args = parser.parse_args(sys.argv[1:])

    if args.ini or (args.infile.endswith(".ini") and not args.text):        
        ini = Inifile(args.infile)
        output_options = dict(ini.items('output'))
    elif args.text or args.infile.endswith(".txt"):
        # defaults - assume MCMC
        output_options = {"format":"text", "filename":args.infile}
    else:
        sys.stderr.write("""I don't know how to postprocess file called %s.  
I know about files ending .ini or .txt.

To manually tell me that the file is a 
cosmosis ini file use postprocess with the -i flag; to tell me that it is
an MCMC chain file use the -t flag.

"""%args.infile)
        sys.exit(1)

    if not args.stats:
        plotting(args,output_options)
    statistics(args,output_options)
>>>>>>> f0916d97
<|MERGE_RESOLUTION|>--- conflicted
+++ resolved
@@ -18,102 +18,9 @@
  
 """
 
-import sys
 import argparse
 import sys
 
-<<<<<<< HEAD
-def plotting(args):
-	from cosmosis.plotting import CosmologyPlotter
-	filetype=args.format
-	plotter = CosmologyPlotter.from_chain_files(
-		args.filenames,
-		burn=args.burn,
-		thin=args.thin,
-		latex_file=args.latex,
-		filetype=filetype,
-		fill=not args.nofill,
-		root_dir=args.root_dir,
-		prefix=args.prefix,
-		blind=args.blind,
-		)
-	plotter.plot_1d_params(args.params)
-	if not args.one_d:
-		plotter.plot_2d_params(args.params)
-	if args.w0_wa:
-		plotter.w0_wa_plot()
-	return plotter
-
-def statistics(args):
-	from cosmosis.runtime.analytics import Analytics
-	analytics = Analytics.from_chain_files(args.filenames, burn=args.burn, thin=args.thin)
-	Mu =  analytics.trace_means()
-	Sigma = analytics.trace_variances()**0.5
-
-	if not args.blind:
-		#Print outs to screen, not used if blind
-		print
-		print "Marginalized:"
-		for p, mu, sigma in zip(analytics.params, Mu, Sigma):
-			if p=="LIKE":continue
-			print '    %s = %g ± %g' % (p, mu, sigma)
-		print
-		if analytics.best_index==None:
-			print "Could not see LIKE column to get best likelihood"
-		else:
-			print "Best likelihood:"
-			print "    Index = %d" % (analytics.best_index)
-			for p, v in zip(analytics.params, analytics.best_params):
-				print '    %s = %g' % (p, v)
-		print
-		import numpy as np
-		print "Covariance matrix:"
-		print '#' + ' '.join(analytics.params)
-		np.savetxt(sys.stdout, analytics.cov)
-
-description = "Plot marginalized constraints from a des-pipe MCMC output chain."
-parser = argparse.ArgumentParser(description=description, add_help=True)
-
-#What-to-do arguments
-parser.add_argument('--stats', action='store_true',
-	help='No plotting, only stats')
-
-#Chain data arguments
-parser.add_argument('filenames', metavar='filenames', type=str, nargs='+',
-	help='Chain filenames')
-parser.add_argument("-t","--thin", type=int, default=1, 
-	help='Thinning to apply to chains (after burn)')
-parser.add_argument("-b","--burn", type=float, default=0,
-	help='Fraction or number of samples to cut at the start of the chain (before thinning)')
-parser.add_argument("-l","--latex", type=str, default="",
-	help='Ini file containing latex names for parameters')
-parser.add_argument('-o', '--root-dir', default='.', 
-	help='The root directory in which to put plots')
-parser.add_argument('-p', '--prefix', default='', 
-	help='A prefix to give to all the generated filenames')
-
-
-# Plotting arguments
-parser.add_argument('-P', '--param', dest='params', action='append',
-	help='List params to make plots of (e.g. COSMOPAR--H0).  Default is to do all.')
-parser.add_argument('-1', '--one-d', dest='one_d', action='store_true',
-	help='Make only 1D plots, not contours')
-parser.add_argument('-w', '--w0-wa', dest='w0_wa', action='store_true',
-	help='Make the special W0-Wa plot')
-parser.add_argument('-f', '--format', dest='format', default='png', type=str,
-	help='Output image filename suffix; determines type. e.g. png, pdf, eps')
-parser.add_argument('-L', '--no-fill', dest='nofill', action='store_true',
-	help='Produce line contour plots instead of filled')
-parser.add_argument('-B', '--blind', action='store_true',
-	help='Remove the numbering and ticks from the axes to blind the plot, and do not print out statistics')
-
-
-if __name__=="__main__":
-	args = parser.parse_args()
-	if not args.stats:
-		plotting(args)
-	statistics(args)
-=======
 from cosmosis.runtime.config import Inifile
 
 def plotting(args, options):
@@ -141,21 +48,26 @@
     analytics = Analytics.from_outputs(options, burn=args.burn, thin=args.thin)
     Mu =  analytics.trace_means()
     Sigma = analytics.trace_variances()**0.5
-    print
-    print "Marginalized:"
-    for p, mu, sigma in zip(analytics.params, Mu, Sigma):
-        if p=="LIKE":continue
-        print '    %s = %g ± %g' % (p, mu, sigma)
-    print
-    if analytics.best_index==None:
-        print "Could not see LIKE column to get best likelihood"
-    else:
-        print "Best posterior:"
-        print "    Like = %e" % (analytics.best_like,)
-        print "    Index = %d" % (analytics.best_index,)
-        for p, v in zip(analytics.params, analytics.best_params):
-            print '    %s = %g' % (p, v)
-    print
+    if not args.blind:
+        #Print outs to screen, not used if blind
+        print
+        print "Marginalized:"
+        for p, mu, sigma in zip(analytics.params, Mu, Sigma):
+            if p=="LIKE":continue
+            print '    %s = %g ± %g' % (p, mu, sigma)
+        print
+        if analytics.best_index==None:
+            print "Could not see LIKE column to get best likelihood"
+        else:
+            print "Best likelihood:"
+            print "    Index = %d" % (analytics.best_index)
+            for p, v in zip(analytics.params, analytics.best_params):
+                print '    %s = %g' % (p, v)
+        print
+        import numpy as np
+        print "Covariance matrix:"
+        print '#' + ' '.join(analytics.params)
+        np.savetxt(sys.stdout, analytics.cov)
 
 
 if __name__ == "__main__":
@@ -200,6 +112,8 @@
         help='Output image filename suffix; determines type. e.g. png, pdf, eps')
     parser.add_argument('-L', '--no-fill', dest='nofill', action='store_true',
         help='Produce line contour plots instead of filled')
+    parser.add_argument('-B', '--blind', action='store_true',
+        help='Remove the numbering and ticks from the axes to blind the plot, and do not print out statistics')
 
     args = parser.parse_args(sys.argv[1:])
 
@@ -222,5 +136,4 @@
 
     if not args.stats:
         plotting(args,output_options)
-    statistics(args,output_options)
->>>>>>> f0916d97
+    statistics(args,output_options)